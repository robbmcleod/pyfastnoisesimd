########################################################################
#
#       License: MIT
#       Created: September 22, 2010
#       Author:  Francesc Alted - faltet@pytables.org
#
########################################################################

import os
try:
    import cPickle as pickle
except ImportError:
    import pickle

from blosc import blosc_extension as _ext
<<<<<<< HEAD
import blosc  # needed for running doctests from nosetests
=======
import blosc
>>>>>>> 2ff57c1b


def detect_number_of_cores():
    """
    detect_number_of_cores()

    Detect the number of cores in this system.

    Returns
    -------
    out : int
        The number of cores in this system.

    """
    # Linux, Unix and MacOS:
    if hasattr(os, "sysconf"):
        if "SC_NPROCESSORS_ONLN" in os.sysconf_names:
            # Linux & Unix:
            ncpus = os.sysconf("SC_NPROCESSORS_ONLN")
            if isinstance(ncpus, int) and ncpus > 0:
                return ncpus
        else:  # OSX:
            return int(os.popen2("sysctl -n hw.ncpu")[1].read())
    # Windows:
    if "NUMBER_OF_PROCESSORS" in os.environ:
        ncpus = int(os.environ["NUMBER_OF_PROCESSORS"])
        if ncpus > 0:
            return ncpus
    return 1  # Default


def set_nthreads(nthreads):
    """
    set_nthreads(nthreads)

    Set the number of threads to be used during Blosc operation.

    Parameters
    ----------
    nthreads : int
        The number of threads to be used during Blosc operation.

    Returns
    -------
    out : int
        The previous number of used threads.

    Notes
    -----
    The number of threads for Blosc is the maximum number of cores
    detected on your machine (via `detect_number_of_cores`).  In some
    cases Blosc gets better results if you set the number of threads
    to a value slightly below than your number of cores.

    Examples
    --------
    Set the number of threads to 2 and then to 1:

    >>> oldn = blosc.set_nthreads(2)
    >>> blosc.set_nthreads(1)
    2

    """
    if nthreads > _ext.BLOSC_MAX_THREADS:
        raise ValueError("the number of threads cannot be larger than %d" %
                         _ext.BLOSC_MAX_THREADS)

    return _ext.set_nthreads(nthreads)


def free_resources():
    """
    free_resources()

    Free possible memory temporaries and thread resources.

    Returns
    -------
        out : None

    Notes
    -----
    Blosc maintain a pool of threads waiting for work as well as some
    temporary space.  You can use this function to release these
    resources when you are not going to use Blosc for a long while.

    Examples
    --------

    >>> blosc.free_resources()
    >>>
    """
    _ext.free_resources()


def compress(bytesobj, typesize, clevel=9, shuffle=True):
    """compress(bytesobj, typesize[, clevel=9, shuffle=True]])

    Compress bytesobj, with a given type size.

    Parameters
    ----------
    bytesobj : str / bytes
        The data to be compressed.
    typesize : int
        The data type size.
    clevel : int (optional)
        The compression level from 0 (no compression) to 9
        (maximum compression).  The default is 9.
    shuffle : bool (optional)
        Whether you want to activate the shuffle filter or not.
        The default is True.

    Returns
    -------
    out : str / bytes
        The compressed data in form of a Python str / bytes object.

    Examples
    --------

    >>> import array
    >>> a = array.array('i', range(1000*1000))
    >>> a_bytesobj = a.tostring()
    >>> c_bytesobj = blosc.compress(a_bytesobj, typesize=4)
    >>> len(c_bytesobj) < len(a_bytesobj)
    True

    """

    if type(bytesobj) is not bytes:
        raise ValueError(
            "only string (2.x) or bytes (3.x) objects supported as input")

    if len(bytesobj) > _ext.BLOSC_MAX_BUFFERSIZE:
        raise ValueError("bytesobj length cannot be larger than %d bytes" %
                         _ext.BLOSC_MAX_BUFFERSIZE)

    if clevel < 0 or clevel > 9:
        raise ValueError("clevel can only be in the 0-9 range.")

    return _ext.compress(bytesobj, typesize, clevel, shuffle)


def compress_ptr(address, items, typesize, clevel=9, shuffle=True):
    """compress_ptr(address, items, typesize[, clevel=9, shuffle=True]])

    Compress the data at address with given items and typesize.

    Parameters
    ----------
    address : int or long
        the pointer to the data to be compressed
    items : int
        The number of items (of typesize) to be compressed.
    typesize : int
        The data type size.
    clevel : int (optional)
        The compression level from 0 (no compression) to 9
        (maximum compression).  The default is 9.
    shuffle : bool (optional)
        Whether you want to activate the shuffle filter or not.
        The default is True.

    Returns
    -------
    out : str / bytes
        The compressed data in form of a Python str / bytes object.

    Notes
    -----
    This function can be used anywhere that a memory address is available in
    Python. For example the Numpy "__array_interface__['data'][0]" construct,
    or when using the ctypes modules.

    Importantly, the user is responsible for making sure that the memory
    address is valid and that the memory pointed to is contiguous. Passing a
    non-valid address has a high likelihood of crashing the interpreter by
    segfault.

    Examples
    --------

    >>> import numpy
    >>> items = 7
    >>> np_array = numpy.arange(items)
    >>> c = blosc.compress_ptr(np_array.__array_interface__['data'][0], \
        items, np_array.dtype.itemsize)
    >>> d = blosc.decompress(c)
    >>> np_ans = numpy.fromstring(d, dtype=np_array.dtype)
    >>> (np_array == np_ans).all()
    True

    >>> import ctypes
    >>> Array23 = ctypes.c_double
    >>> typesize = 8
    >>> data = [float(i) for i in range(items)]
    >>> Array = ctypes.c_double * items
    >>> a = Array(*data)
    >>> c = blosc.compress_ptr(ctypes.addressof(a), items, typesize)
    >>> d = blosc.decompress(c)
    >>> import struct
    >>> ans = [struct.unpack('d', d[i:i+typesize])[0] \
            for i in range(0,items*typesize,typesize)]
    >>> data == ans
    True
    """

    if not isinstance(address, (int, long)):
        raise TypeError("only int or long objects are supported as address")

    length = items * typesize
    if length > _ext.BLOSC_MAX_BUFFERSIZE:
        raise ValueError("length cannot be larger than %d bytes" %
                         _ext.BLOSC_MAX_BUFFERSIZE)

    if clevel < 0 or clevel > 9:
        raise ValueError("clevel can only be in the 0-9 range.")

    return _ext.compress_ptr(address, length, typesize, clevel, shuffle)


def decompress(bytesobj):
    """decompress(bytesobj)

    Decompresses a bytesobj compressed object.

    Parameters
    ----------
    bytesobj : str / bytes
        The data to be decompressed.

    Returns
    -------
    out : str / bytes
        The decompressed data in form of a Python str / bytes object.

    Examples
    --------

    >>> import array
    >>> a = array.array('i', range(1000*1000))
    >>> a_bytesobj = a.tostring()
    >>> c_bytesobj = blosc.compress(a_bytesobj, typesize=4)
    >>> a_bytesobj2 = blosc.decompress(c_bytesobj)
    >>> a_bytesobj == a_bytesobj2
    True
    >>> "" == blosc.decompress(blosc.compress("", 1))
    True
    >>> "1"*7 == blosc.decompress(blosc.compress("1"*7, 8))
    True

    """

    if type(bytesobj) is not bytes:
        raise ValueError(
            "only string (2.x) or bytes (3.x) objects supported as input")

    return _ext.decompress(bytesobj)

def decompress_ptr(bytesobj, address):
    """decompress_ptr(bytesobj, address)

    Decompresses a bytesobj compressed object into the memory at address.

    Parameters
    ----------
    bytesobj : str / bytes
        The data to be decompressed.
    address : int or long
        the pointer to the data to be compressed

    Returns
    -------
    nbytes : int
        the number of bytes written to the buffer

    Notes
    -----
    This function can be used anywhere that a memory address is available in
    Python. For example the Numpy "__array_interface__['data'][0]" construct,
    or when using the ctypes modules.

    Importantly, the user is responsible for making sure that the memory
    address is valid and that the memory pointed to is contiguous and can be
    written to. Passing a non-valid address has a high likelihood of crashing
    the interpreter by segfault.

    Examples
    --------

    >>> import numpy
    >>> items = 7
    >>> np_array = numpy.arange(items)
    >>> c = blosc.compress_ptr(np_array.__array_interface__['data'][0], \
        items, np_array.dtype.itemsize)
    >>> np_ans = numpy.empty(items, dtype=np_array.dtype)
    >>> nbytes = blosc.decompress_ptr(c, np_ans.__array_interface__['data'][0])
    >>> (np_array == np_ans).all()
    True
    >>> nbytes == items * np_array.dtype.itemsize
    True

    >>> import ctypes
    >>> Array23 = ctypes.c_double
    >>> typesize = 8
    >>> data = [float(i) for i in range(items)]
    >>> Array = ctypes.c_double * items
    >>> in_array = Array(*data)
    >>> c = blosc.compress_ptr(ctypes.addressof(in_array), items, typesize)
    >>> out_array = ctypes.create_string_buffer(items*typesize)
    >>> nbytes = blosc.decompress_ptr(c, ctypes.addressof(out_array))
    >>> import struct
    >>> ans = [struct.unpack('d', out_array[i:i+typesize])[0] \
            for i in range(0,items*typesize,typesize)]
    >>> data == ans
    True
    >>> nbytes == items * typesize
    True

    """

    if type(bytesobj) is not bytes:
        raise ValueError(
            "only string (2.x) or bytes (3.x) objects supported as input")

    if not isinstance(address, (int, long)):
        raise TypeError( "only int or long objects are supported as address")

    return _ext.decompress_ptr(bytesobj, address)

def pack_array(array, clevel=9, shuffle=True):
    """pack_array(array[, clevel=9, shuffle=True]])

    Pack (compress) a NumPy array.

    Parameters
    ----------
    array : ndarray
        The NumPy array to be packed.
    clevel : int (optional)
        The compression level from 0 (no compression) to 9
        (maximum compression).  The default is 9.
    shuffle : bool (optional)
        Whether you want to activate the shuffle filter or not.
        The default is True.

    Returns
    -------
    out : str / bytes
        The packed array in form of a Python str / bytes object.

    Examples
    --------

    >>> import numpy
    >>> a = numpy.arange(1e6)
    >>> parray = blosc.pack_array(a)
    >>> len(parray) < a.size*a.itemsize
    True

    """

    if not (hasattr(array, 'dtype') and hasattr(array, 'shape')):
        # This does not quack like an ndarray
        raise ValueError(
            "only NumPy ndarrays objects supported as input")

    itemsize = array.itemsize
    if array.size*itemsize > _ext.BLOSC_MAX_BUFFERSIZE:
        raise ValueError("array size cannot be larger than %d bytes" %
                         _ext.BLOSC_MAX_BUFFERSIZE)

    # Use the fastest pickle available
    pickled_array = pickle.dumps(array, pickle.HIGHEST_PROTOCOL)
    # ... and compress the pickle
    packed_array = compress(pickled_array, itemsize, clevel, shuffle)

    return packed_array


def unpack_array(packed_array):
    """unpack_array(packed_array)

    Unpack (decompress) a packed NumPy array.

    Parameters
    ----------
    packed_array : str / bytes
        The packed array to be decompressed.

    Returns
    -------
    out : ndarray
        The decompressed data in form of a NumPy array.

    Examples
    --------

    >>> import numpy
    >>> a = numpy.arange(1e6)
    >>> parray = blosc.pack_array(a)
    >>> len(parray) < a.size*a.itemsize
    True
    >>> a2 = blosc.unpack_array(parray)
    >>> numpy.alltrue(a == a2)
    True

    """

    if type(packed_array) is not bytes:
        raise ValueError(
            "only string (2.x) or bytes (3.x) objects supported as input")

    # First decompress the pickle
    pickled_array = _ext.decompress(packed_array)
    # ... and unpickle
    array = pickle.loads(pickled_array)

    return array


if __name__ == '__main__':
    # test myself
    import blosc
    import doctest
    print("Testing python-blosc version: %s [C-Blosc: %s]" %
          (blosc.__version__, blosc.blosclib_version))
    nfail, ntests = doctest.testmod()
    if nfail == 0:
        print("All %d tests passed successfuly!" % ntests)

    # detect_ncores cannot be safely tested
    #print("ncores-->", detect_number_of_cores())<|MERGE_RESOLUTION|>--- conflicted
+++ resolved
@@ -13,11 +13,7 @@
     import pickle
 
 from blosc import blosc_extension as _ext
-<<<<<<< HEAD
 import blosc  # needed for running doctests from nosetests
-=======
-import blosc
->>>>>>> 2ff57c1b
 
 
 def detect_number_of_cores():
@@ -442,7 +438,6 @@
 
 if __name__ == '__main__':
     # test myself
-    import blosc
     import doctest
     print("Testing python-blosc version: %s [C-Blosc: %s]" %
           (blosc.__version__, blosc.blosclib_version))
